# LXMERT: Learning Cross-Modality Encoder Representations from Transformers

## Introduction
PyTorch code for the EMNLP 2019 paper ["LXMERT: Learning Cross-Modality Encoder Representations from Transformers"](https://arxiv.org/abs/1908.07490).



## Results (with this Github version)

| Split            | [VQA](https://visualqa.org/)     | [GQA](https://cs.stanford.edu/people/dorarad/gqa/)     | [NLVR2](http://lil.nlp.cornell.edu/nlvr/)  |
|-----------       |:----:   |:---:    |:------:|
| Local Validation | 69.90%  | 59.80%  | 74.95% |
| Test-Dev         | 72.42%  | 60.00%  | 74.45% (Test-P) |
| Test-Standard    | 72.54%  | 60.33%  | 76.18% (Test-U) |

All the results in the table are produced exactly with this code base.
Since [VQA](https://evalai.cloudcv.org/web/challenges/challenge-page/163/overview) and [GQA](https://evalai.cloudcv.org/web/challenges/challenge-page/225/overview) test servers only allow limited number of 'Test-Standard' submissions,
we use our remaining submission entry from the [VQA](https://visualqa.org/challenge.html)/[GQA](https://cs.stanford.edu/people/dorarad/gqa/challenge.html) challenges 2019 to get these results.
For [NLVR2](http://lil.nlp.cornell.edu/nlvr/), we only test once on the unpublished test set (test-U).

We use this code (with model ensemble) to participate in [VQA 2019](https://visualqa.org/roe.html) and [GQA 2019](https://drive.google.com/open?id=1CtFk0ldbN5w2qhwvfKrNzAFEj-I9Tjgy) challenge in May 2019.
We are the **only** team ranking **top-3** in both challenges.


## Pre-trained models
The pre-trained model (870 MB) is available at http://nlp.cs.unc.edu/data/model_LXRT.pth, and can be downloaded with:
```bash
mkdir -p snap/pretrained 
wget http://nlp.cs.unc.edu/data/model_LXRT.pth -P snap/pretrained
```


If download speed is slower than expected, the pre-trained model could also be downloaded from [other sources](#alternative-dataset-and-features-download-links).
Please help put the downloaded file at `snap/pretrained/model_LXRT.pth`.

We also provide data and commands to pre-train the model in [pre-training](#pre-training).
The default setup needs 4 GPUs and takes around a week to finish.



## Fine-tune on Vision-and-Language Tasks
We fine-tune our LXMERT pre-trained model on each task with following hyper-parameters:

|Dataset      | Batch Size   | Learning Rate   | Epochs  | Load Answers  |
|---   |:---:|:---:   |:---:|:---:|
|VQA   | 32  | 5e-5   | 4   | Yes |
|GQA   | 32  | 1e-5   | 4   | Yes |
|NLVR2 | 32  | 5e-5   | 4   | No  |

Although the fine-tuning processes are almost the same except for different hyper-parameters,
we provide descriptions for each dataset to take care of all details.

### General 
The code requires **Python 3** and please install the Python dependencies with the command:
```bash
pip install -r requirements.txt
```

By the way, a Python 3 virtual environment could be set up and run with:
```bash
virtualenv name_of_environment -p python3
source name_of_environment/bin/activate
```
### VQA
#### Fine-tuning
1. Please make sure the LXMERT pre-trained model is either [downloaded](#pre-trained-models) or [pre-trained](#pre-training).

2. Download the re-distributed json files for VQA 2.0 dataset. The raw VQA 2.0 dataset could be downloaded from the [official website](https://visualqa.org/download.html).
    ```bash
    mkdir -p data/vqa
    wget nlp.cs.unc.edu/data/lxmert_data/vqa/train.json -P data/vqa/
    wget nlp.cs.unc.edu/data/lxmert_data/vqa/nominival.json -P  data/vqa/
    wget nlp.cs.unc.edu/data/lxmert_data/vqa/minival.json -P data/vqa/
    ```
3. Download faster-rcnn features for MS COCO train2014 (17 GB) and val2014 (8 GB) images (VQA 2.0 is collected on MS COCO dataset).
The image features are
also available on Google Drive and Baidu Drive (see [Alternative Download](#alternative-dataset-and-features-download-links) for details).
    ```bash
    mkdir -p data/mscoco_imgfeat
    wget nlp.cs.unc.edu/data/lxmert_data/mscoco_imgfeat/train2014_obj36.zip -P data/mscoco_imgfeat
    unzip data/mscoco_imgfeat/train2014_obj36.zip -d data/mscoco_imgfeat && rm data/mscoco_imgfeat/train2014_obj36.zip
    wget nlp.cs.unc.edu/data/lxmert_data/mscoco_imgfeat/val2014_obj36.zip -P data/mscoco_imgfeat
    unzip data/mscoco_imgfeat/val2014_obj36.zip -d data && rm data/mscoco_imgfeat/val2014_obj36.zip
    ```

4. Before fine-tuning on whole VQA 2.0 training set, verifying the script and model on a small training set (512 images) is recommended. 
The first argument `0` is GPU id. The second argument `vqa_lxr955_tiny` is the name of this experiment.
    ```bash
    bash run/vqa_finetune.bash 0 vqa_lxr955_tiny --tiny
    ```
5. If no bug came out, then the model is ready to be trained on the whole VQA corpus:
    ```bash
    bash run/vqa_finetune.bash 0 vqa_lxr955
    ```
It takes around 8 hours (2 hours per epoch * 4 epochs) to converge. 
The **logs** and **model snapshots** will be saved under folder `snap/vqa/vqa_lxr955`. 
The validation result after training will be around **69.7%** to **70.2%**. 

#### Local Validation
The results on the validation set (our minival set) are printed while training.
The validation result is also saved to `snap/vqa/[experiment-name]/log.log`.
If the log file was accidentally deleted, the validation result in training is also reproducible from the model snapshot:
```bash
bash run/vqa_test.bash 0 vqa_lxr955_results --test minival --load snap/vqa/vqa_lxr955/BEST
```
#### Submitted to VQA test server
1. Download our re-distributed json file containing VQA 2.0 test data.
    ```bash
    wget nlp.cs.unc.edu/data/lxmert_data/vqa/test.json -P data/vqa/
    ```
2. Download the faster rcnn features for MS COCO test2015 split (16 GB).
    ```bash
    wget nlp.cs.unc.edu/data/lxmert_data/mscoco_imgfeat/test2015_obj36.zip -P data/mscoco_imgfeat
    unzip data/mscoco_imgfeat/test2015_obj36.zip -d data && rm data/mscoco_imgfeat/test2015_obj36.zip
    ```
3. Since VQA submission system requires submitting whole test data, we need to run inference over all test splits 
(i.e., test dev, test standard, test challenge, and test held-out). 
It takes around 10~15 mins to run test inference (448K instances to run).
    ```bash
    bash run/vqa_test.bash 0 vqa_lxr955_results --test test --load snap/vqa/vqa_lxr955/BEST
    ```
 The test results will be saved in `snap/vqa_lxr955_results/test_predict.json`. 
The VQA 2.0 challenge for this year is host on [EvalAI](https://evalai.cloudcv.org/) at [https://evalai.cloudcv.org/web/challenges/challenge-page/163/overview](https://evalai.cloudcv.org/web/challenges/challenge-page/163/overview)
It still allows submission after the challenge ended.
Please check the official website of [VQA Challenge](https://visualqa.org/challenge.html) for detailed information and 
follow the instructions in [EvalAI](https://evalai.cloudcv.org/web/challenges/challenge-page/163/overview) to submit.
In general, after registration, the only thing remaining is to upload the `test_predict.json` file and wait for the result back.

The testing accuracy with exact this code is **72.42%** for test-dev and **72.54%**  for test-standard.
The results with the code base are also publicly shown on the [VQA 2.0 leaderboard](
https://evalai.cloudcv.org/web/challenges/challenge-page/163/leaderboard/498
) with entry `LXMERT github version`.


### GQA

#### Fine-tuning
1. Please make sure the LXMERT pre-trained model is either [downloaded](#pre-trained-models) or [pre-trained](#pre-training).

2. Download the re-distributed json files for GQA balanced version dataset.
The original GQA dataset is available [in the Download section of its website](https://cs.stanford.edu/people/dorarad/gqa/download.html)
and the script to preprocess these datasets is under `data/gqa/process_raw_data_scripts`.
    ```bash
    mkdir -p data/gqa
    wget nlp.cs.unc.edu/data/lxmert_data/gqa/train.json -P data/gqa/
    wget nlp.cs.unc.edu/data/lxmert_data/gqa/valid.json -P data/gqa/
    wget nlp.cs.unc.edu/data/lxmert_data/gqa/testdev.json -P data/gqa/
    ```
3. Download Faster R-CNN features for Visual Genome and GQA testing images (30 GB).
GQA's training and validation data are collected from Visual Genome.
Its testing images come from MS COCO test set (I have verified this with one of GQA authors [Drew A. Hudson](https://www.linkedin.com/in/drew-a-hudson/)).
The image features are
also available on Google Drive and Baidu Drive (see [Alternative Download](#alternative-dataset-and-features-download-links) for details).
    ```bash
    mkdir -p data/vg_gqa_imgfeat
    wget nlp.cs.unc.edu/data/lxmert_data/vg_gqa_imgfeat/vg_gqa_obj36.zip -P data/vg_gqa_imgfeat
    unzip data/vg_gqa_imgfeat/vg_gqa_obj36.zip -d data && rm data/vg_gqa_imgfeat/vg_gqa_obj36.zip
    wget nlp.cs.unc.edu/data/lxmert_data/vg_gqa_imgfeat/gqa_testdev_obj36.zip -P data/vg_gqa_imgfeat
    unzip data/vg_gqa_imgfeat/gqa_testdev_obj36.zip -d data && rm data/vg_gqa_imgfeat/gqa_testdev_obj36.zip
    ```

4. Before fine-tuning on whole GQA training+validation set, verifying the script and model on a small training set (512 images) is recommended. 
The first argument `0` is GPU id. The second argument `gqa_lxr955_tiny` is the name of this experiment.
    ```bash
    bash run/gqa_finetune.bash 0 gqa_lxr955_tiny --tiny
    ```

5. If no bug came out, then the model is ready to be trained on the whole GQA corpus (train + validation), and validate on 
the testdev set:
    ```bash
    bash run/gqa_finetune.bash 0 gqa_lxr955
    ```
It takes around 16 hours (4 hours per epoch * 4 epochs) to converge. 
The **logs** and **model snapshots** will be saved under folder `snap/gqa/gqa_lxr955`. 
The validation result after training will be around **59.8%** to **60.1%**. 

#### Local Validation
The results on testdev is printed out while training and saved in `snap/gqa/gqa_lxr955/log.log`.
It could be also re-calculated with command:
```bash
bash run/gqa_test.bash 0 gqa_lxr955_results --load snap/gqa/gqa_lxr955/BEST --test testdev --batchSize 1024
```

> Note: Our local testdev result is usually 0.1% to 0.5% lower than the 
submitted testdev result. 
The reason is that the test server takes an [advanced 
evaluation system](https://cs.stanford.edu/people/dorarad/gqa/evaluate.html) while our local evaluator only 
calculates the exact matching.
Please use [this official evaluator](https://nlp.stanford.edu/data/gqa/eval.zip) (784 MB) if you 
want to have the exact number without submitting.


#### Submitted to GQA test server
1. Download our re-distributed json file containing GQA test data.
    ```bash
    wget nlp.cs.unc.edu/data/lxmert_data/gqa/submit.json -P data/gqa/
    ```

2. Since GQA submission system requires submitting the whole test data, 
we need to run inference over all test splits.
It takes around 30~60 mins to run test inference (4.2M instances to run).
    ```bash
    bash run/gqa_test.bash 0 gqa_lxr955_results --load snap/gqa/gqa_lxr955/BEST --test submit --batchSize 1024
    ```

3. After running test script, a json file `submit_predict.json` under `snap/gqa/gqa_lxr955_results` will contain 
all the prediction results and is ready to be submitted.
The GQA challenge 2019 is hosted by [EvalAI](https://evalai.cloudcv.org/) at [https://evalai.cloudcv.org/web/challenges/challenge-page/225/overview](https://evalai.cloudcv.org/web/challenges/challenge-page/225/overview).
After registering the account, uploading the `submit_predict.json` and waiting for the results are the only thing remained.
Please also check [GQA official website](https://cs.stanford.edu/people/dorarad/gqa/) 
in case the test server is changed.

The testing accuracy with exactly this code is **60.00%** for test-dev and **60.33%**  for test-standard.
The results with the code base are also publicly shown on the [GQA leaderboard](
https://evalai.cloudcv.org/web/challenges/challenge-page/225/leaderboard
) with entry `LXMERT github version`.

### NLVR2

#### Fine-tuning

<<<<<<< HEAD
- Download the NLVR2 data from the official [GitHub repo](https://github.com/lil-lab/nlvr).
```bash
git submodule update --init
```
=======
1. Download the NLVR2 data from the official [github repo](https://github.com/lil-lab/nlvr).
    ```bash
    git clone https://github.com/lil-lab/nlvr.git data/nlvr2/nlvr
    ```
>>>>>>> 880bbfa4

2. Process the NLVR2 data to json files.
    ```bash
    bash -c "cd data/nlvr2/process_raw_data_scripts && python process_dataset.py"
    ```

3. Download the NLVR2 image features for train (21 GB) & valid (1.6 GB) splits. 
The image features are
also available on Google Drive and Baidu Drive (see [Alternative Download](#alternative-dataset-and-features-download-links) for details).
To access to the original images, please follow the instructions on [NLVR2 official Github](https://github.com/lil-lab/nlvr/tree/master/nlvr2).
The images could either be downloaded with the urls or by signing an agreement form for data usage. And the feature could be extracted as described in [feature extraction](#faster-r-cnn-feature-extraction)
    ```bash
    mkdir -p data/nlvr2_imgfeat
    wget nlp.cs.unc.edu/data/lxmert_data/nlvr2_imgfeat/train_obj36.zip -P data/nlvr2_imgfeat
    unzip data/nlvr2_imgfeat/train_obj36.zip -d data && rm data/nlvr2_imgfeat/train_obj36.zip
    wget nlp.cs.unc.edu/data/lxmert_data/nlvr2_imgfeat/valid_obj36.zip -P data/nlvr2_imgfeat
    unzip data/nlvr2_imgfeat/valid_obj36.zip -d data && rm data/nlvr2_imgfeat/valid_obj36.zip
    ```

4. Before fine-tuning on whole NLVR2 training set, verifying the script and model on a small training set (512 images) is recommended. 
The first argument `0` is GPU id. The second argument `nlvr2_lxr955_tiny` is the name of this experiment.
Do not worry if the result is low (50~55) on this tiny split, 
the whole training data would bring the performance back.
    ```bash
    bash run/nlvr2_finetune.bash 0 nlvr2_lxr955_tiny --tiny
    ```

5. If no bugs are popping up from the previous step, 
it means that the code, the data, and image features are ready.
Please use this command to train on the full training set. 
The result on NLVR2 validation (dev) set would be around **74.0** to **74.5**.
    ```bash
    bash run/nlvr2_finetune.bash 0 nlvr2_lxr955
    ```

#### Inference on Public Test Split
1. Download NLVR2 image features for the public test split (1.6 GB).
    ```bash
    wget nlp.cs.unc.edu/data/lxmert_data/nlvr2_imgfeat/test_obj36.zip -P data/nlvr2_imgfeat
    unzip data/nlvr2_imgfeat/test_obj36.zip -d data/nlvr2_imgfeat && rm data/nlvr2_imgfeat/test_obj36.zip
    ```

2. Test on the public test set (corresponding to 'test-P' on [NLVR2 leaderboard](http://lil.nlp.cornell.edu/nlvr/)) with:
    ```bash
    bash run/nlvr2_test.bash 0 nlvr2_lxr955_results --load snap/nlvr2/nlvr2_lxr955/BEST --test test --batchSize 1024
    ```

3. The test accuracy would be shown on the screen after around 5~10 minutes.
It also saves the predictions in the file `test_predict.csv` 
under `snap/nlvr2_lxr955_reuslts`, which is compatible to NLVR2 [official evaluation script](https://github.com/lil-lab/nlvr/tree/master/nlvr2/eval).
The official eval script also calculates consistency ('Cons') besides the accuracy.
We could use this official script to verify the results by running:
    ```bash
    python data/nlvr2/nlvr/nlvr2/eval/metrics.py snap/nlvr2/nlvr2_lxr955_results/test_predict.csv data/nlvr2/nlvr/nlvr2/data/test1.json
    ```

The accuracy of public test ('test-P') set should be almost same to the validation set ('dev'),
which is around 74.0% to 74.5%.


#### Unreleased Test Sets
To be tested on the unreleased held-out test set (test-U on the 
[leaderboard](http://lil.nlp.cornell.edu/nlvr/)
),
the code needs to be sent.
Please check the [NLVR2 official github](https://github.com/lil-lab/nlvr/tree/master/nlvr2) 
and [NLVR project website](http://lil.nlp.cornell.edu/nlvr/) for details.


### General Debugging Options
Since it takes a few minutes to load the features, the code has an option to prototype with a small amount of
training data. 
```bash
# Training with 512 images:
bash run/vqa_finetune.bash 0 --tiny 
# Training with 4096 images:
bash run/vqa_finetune.bash 0 --fast
```

## Pre-training

1. Download our aggregated LXMERT dataset from MS COCO, Visual Genome, VQA, and GQA (around 700MB in total). The answer labels are saved in `data/lxmert/all_ans.json`.
    ```bash
    mkdir -p data/lxmert
    wget nlp.cs.unc.edu/data/lxmert_data/lxmert/mscoco_train.json -P data/lxmert/
    wget nlp.cs.unc.edu/data/lxmert_data/lxmert/mscoco_nominival.json -P data/lxmert/
    wget nlp.cs.unc.edu/data/lxmert_data/lxmert/vgnococo.json -P data/lxmert/
    wget nlp.cs.unc.edu/data/lxmert_data/lxmert/mscoco_minival.json -P data/lxmert/
    ```

2. [*Skip this if you have run [VQA fine-tuning](#vqa).*] Download the detection features for MS COCO images.
    ```bash
    mkdir -p data/mscoco_imgfeat
    wget nlp.cs.unc.edu/data/lxmert_data/mscoco_imgfeat/train2014_obj36.zip -P data/mscoco_imgfeat
    unzip data/mscoco_imgfeat/train2014_obj36.zip -d data/mscoco_imgfeat && rm data/mscoco_imgfeat/train2014_obj36.zip
    wget nlp.cs.unc.edu/data/lxmert_data/mscoco_imgfeat/val2014_obj36.zip -P data/mscoco_imgfeat
    unzip data/mscoco_imgfeat/val2014_obj36.zip -d data && rm data/mscoco_imgfeat/val2014_obj36.zip
    ```

3. [*Skip this if you have run [GQA fine-tuning](#gqa).*] Download the detection features for Visual Genome images.
    ```bash
    mkdir -p data/vg_gqa_imgfeat
    wget nlp.cs.unc.edu/data/lxmert_data/vg_gqa_imgfeat/vg_gqa_obj36.zip -P data/vg_gqa_imgfeat
    unzip data/vg_gqa_imgfeat/vg_gqa_obj36.zip -d data && rm data/vg_gqa_imgfeat/vg_gqa_obj36.zip
    ```

4. Test on a small split of the MS COCO + Visual Genome datasets:
    ```bash
    bash run/lxmert_pretrain.bash 0,1,2,3 --multiGPU --tiny
    ```

5. Run on the whole [MS COCO](http://cocodataset.org) and [Visual Genome](https://visualgenome.org/) related datasets (i.e., [VQA](https://visualqa.org/), [GQA](https://cs.stanford.edu/people/dorarad/gqa/index.html), [COCO caption](http://cocodataset.org/#captions-2015), [VG Caption](https://visualgenome.org/), [VG QA](https://github.com/yukezhu/visual7w-toolkit)). 
Here, we take a simple one-step pre-training strategy (12 epochs with all pre-training tasks) rather than the two-steps strategy in our paper (10 epochs without image QA and 10 epochs with image QA).
We re-run the pre-training with this one-step setup and did not find much difference between these two strategies. 
The pre-training finishes in **7 days** on **4 GPUs**.  By the way, I hope that [my experience](experience_in_pretraining.md) in this project would help anyone with limited computational resources.
    ```bash
    bash run/lxmert_pretrain.bash 0,1,2,3 --multiGPU
    ```
    **I have tested this script before releasing. However, in case I missed anything, please fine-tune with the weights saved in `pretrain/lxmert` when the pre-training goes (I saved the weights in `EpochXX_LXRT.pth` at the end of each epoch).  If the results do not keep growing, it means that the pre-training fails and please let me know!**
    > Multiple GPUs: Argument `0,1,2,3` indicates taking first 4 GPUs to pre-train LXMERT. If the server does not have 4 GPUs (I am sorry to hear that), please consider halving the batch-size or using the [NVIDIA/apex](https://github.com/NVIDIA/apex) library to support half-precision computation. 
    The scripts uses the default data parallelism in PyTorch and thus extensible to less/more GPUs. The python main thread would take charge of the data loading. On 4 GPUs, we do not find that the data loading effects the speed a lot (around 5% overhead). However, it might become a bottleneck when more GPUs are involved thus please consider parallelizing the loading process as well.
    >
    > GPU Types: We find that either Titan XP, GTX 2080, and Titan V could support this pre-training. However, GTX 1080, with its 11G memory, is a little bit small thus please change the batch_size to 224 (instead of 256).

6. Explanation of arguments in the pre-training script `run/lxmert_pretrain.bash`:
    ```bash
    python src/pretrain/lxmert_pretrain_new.py \
        # The pre-training tasks
        --taskMaskLM --taskObjPredict --taskMatched --taskQA \  
        
        # Vision subtasks
        # obj / attr: detected object/attribute label prediction.
        # feat: RoI feature regression.
        --visualLosses obj,attr,feat \
        
        # Mask rate for words and objects
        --wordMaskRate 0.15 --objMaskRate 0.15 \
        
        # Training and validation sets
        # mscoco_nominival + mscoco_minival = mscoco_val2014
        # visual genome - mscoco = vgnococo
        --train mscoco_train,mscoco_nominival,vgnococo --valid mscoco_minival \
        
        # Number of layers in each encoder
        --llayers 9 --xlayers 5 --rlayers 5 \
        
        # Train from scratch (Using intialized weights) instead of loading BERT weights.
        --fromScratch \
    
        # Hyper parameters
        --batchSize 256 --optim bert --lr 1e-4 --epochs 12 \
        --tqdm --output $output ${@:2}
    ```


## Alternative Dataset and Features Download Links 
All default download links are provided by our servers in [UNC CS department](https://cs.unc.edu) and under 
our [NLP group website](https://nlp.cs.unc.edu) but the network bandwidth might be limited. 
We thus provide a few other options with Google Drive and Baidu Drive.

The files in online drives are almost structured in the same way 
as our repo but have a few differences due to specific policies.
After downloading the data and features from the drives, 
please re-organize them under `data/` folder according to the following example:
```
REPO ROOT
 |
 |-- data                  
 |    |-- vqa
 |    |    |-- train.json
 |    |    |-- minival.json
 |    |    |-- nominival.json
 |    |    |-- test.json
 |    |
 |    |-- mscoco_imgfeat
 |    |    |-- train2014_obj36.tsv
 |    |    |-- val2014_obj36.tsv
 |    |    |-- test2015_obj36.tsv
 |    |
 |    |-- vg_gqa_imgfeat -- *.tsv
 |    |-- gqa -- *.json
 |    |-- nlvr2_imgfeat -- *.tsv
 |    |-- nlvr2 -- *.json
 |    |-- lxmert -- *.json          # Pre-training data
 | 
 |-- snap
 |-- src
```

Please also kindly contact us if anything is missing!

### Google Drive
As an alternative way to download feature from our UNC server,
you could also download the feature from google drive with link [https://drive.google.com/drive/folders/1Gq1uLUk6NdD0CcJOptXjxE6ssY5XAuat?usp=sharing](https://drive.google.com/drive/folders/1Gq1uLUk6NdD0CcJOptXjxE6ssY5XAuat?usp=sharing).
The structure of the folders on drive is:
```
Google Drive Root
 |-- data                  # The raw data and image features without compression
 |    |-- vqa
 |    |-- gqa
 |    |-- mscoco_imgfeat
 |    |-- ......
 |
 |-- image_feature_zips    # The image-feature zip files (Around 45% compressed)
 |    |-- mscoco_imgfeat.zip
 |    |-- nlvr2_imgfeat.zip
 |    |-- vg_gqa_imgfeat.zip
 |
 |-- snap -- pretrained -- model_LXRT.pth # The pytorch pre-trained model weights.
```
Note: image features in zip files (e.g., `mscoco_mgfeat.zip`) are the same to which in `data/` (i.e., `data/mscoco_imgfeat`). 
If you want to save network bandwidth, please download the feature zips and skip downloading the `*_imgfeat` folders under `data/`.
### Baidu Drive

Since [Google Drive](
https://drive.google.com/drive/folders/1Gq1uLUk6NdD0CcJOptXjxE6ssY5XAuat?usp=sharing
) is not officially available across the world,
we also create a mirror on Baidu drive (i.e., Baidu PAN). 
The dataset and features could be downloaded with shared link 
[https://pan.baidu.com/s/1m0mUVsq30rO6F1slxPZNHA](https://pan.baidu.com/s/1m0mUVsq30rO6F1slxPZNHA) 
and access code `wwma`.
```
Baidu Drive Root
 |
 |-- vqa
 |    |-- train.json
 |    |-- minival.json
 |    |-- nominival.json
 |    |-- test.json
 |
 |-- mscoco_imgfeat
 |    |-- train2014_obj36.zip
 |    |-- val2014_obj36.zip
 |    |-- test2015_obj36.zip
 |
 |-- vg_gqa_imgfeat -- *.zip.*  # Please read README.txt under this folder
 |-- gqa -- *.json
 |-- nlvr2_imgfeat -- *.zip.*   # Please read README.txt under this folder
 |-- nlvr2 -- *.json
 |-- lxmert -- *.json
 | 
 |-- pretrained -- model_LXRT.pth
```

Since Baidu Drive does not support extremely large files, 
we `split` a few features zips into multiple small files. 
Please follow the `README.txt` under `baidu_drive/vg_gqa_imgfeat` and 
`baidu_drive/nlvr2_imgfeat` to concatenate back to the feature zips with command `cat`.


## Code and Project Explanation
- All code is in folder `src`. The basics in `lxrt`.
The python files related to pre-training and fine-tuning are saved in `src/pretrain` and `src/tasks` respectively.
- I kept folders containing image features (e.g., mscoco_imgfeat) separated from vision-and-language dataset (e.g., vqa, lxmert) because
multiple vision-and-language datasets would share common images.
- We use the name `lxmert` for our framework and use the name `lxrt`
(Language, Cross-Modality, and object-Relationship Transformers) to refer to our our models.
- To be consistent with the name `lxrt` (Language, Cross-Modality, and object-Relationship Transformers), 
we use `lxrXXX` to denote the number of layers.
E.g., `lxr955` (used in current pre-trained model) indicates 
a model with 9 Language layers, 5 cross-modality layers, and 5 object-Relationship layers. 
If we consider a single-modality layer as a half of cross-modality layer, 
the total number of layers is `(9 + 5) / 2 + 5 = 12`, which is the same as `BERT_BASE`.
- We share the weight between the two cross-modality attention sub-layers. Please check the [`visual_attention` variable](blob/master/src/lxrt/modeling.py#L521), which is used to compute both `lang->visn` attention and `visn->lang` attention. (I am sorry that the name `visual_attention` is misleading because I deleted the `lang_attention` there.) Sharing weights is mostly used for saving computational resources and it also (intuitively) helps forcing the features from visn/lang into a joint subspace.
- The box coordinates are not normalized from [0, 1] to [-1, 1], which looks like a typo but actually not ;). Normalizing the coordinate would not affect the output of box encoder (mathematically and almost numerically). ~~(Hint: consider the LayerNorm in positional encoding)~~


## Faster R-CNN Feature Extraction


We use the Faster R-CNN feature extractor demonstrated in ["Bottom-Up and Top-Down Attention for Image Captioning and Visual Question Answering", CVPR 2018](https://arxiv.org/abs/1707.07998)
and its released code at [Bottom-Up-Attention github repo](https://github.com/peteanderson80/bottom-up-attention).
It was trained on [Visual Genome](https://visualgenome.org/) dataset and implemented based on a specific [Caffe](https://caffe.berkeleyvision.org/) version.


To extract features with this Caffe Faster R-CNN, we publicly release a docker image `airsplay/bottom-up-attention` on docker hub that takes care of all the dependencies and library installation . Instructions and examples are demonstrated below. You could also follow the installation instructions in the bottom-up attention github to setup the tool: [https://github.com/peteanderson80/bottom-up-attention](https://github.com/peteanderson80/bottom-up-attention). 

The BUTD feature extractor is widely used in many other projects. If you want to reproduce the results from their paper, feel free to use our docker as a tool.


### Feature Extraction with Docker
[Docker](https://www.docker.com/) is a easy-to-use virtualization tool which allows you to plug and play without installing libraries.

The built docker file for bottom-up-attention is released on [docker hub](https://hub.docker.com/r/airsplay/bottom-up-attention) and could be downloaded with command:
```bash
sudo docker pull airsplay/bottom-up-attention
```
After pulling the docker, you could test running the docker container with command:
```bash
docker run --gpus all --rm -it airsplay/bottom-up-attention bash
``` 

If errors about `--gpus all` popped up, please read the next section.

#### Docker GPU Access
Note that the purpose of the argument `--gpus all` is to expose GPU devices to the docker container, and it requires Docker >= 19.03 along with `nvidia-container-toolkit`:
1. [Docker CE 19.03](https://docs.docker.com/install/linux/docker-ce/ubuntu/)
2. [nvidia-container-toolkit](https://github.com/NVIDIA/nvidia-docker)

For running Docker with an older version, either update it to 19.03 or use the flag `--runtime=nvidia` instead of `--gpus all`.

#### An Example: Feature Extraction for NLVR2 
We demonstrate how to extract Faster R-CNN features of NLVR2 images.

1. Please first follow the instructions on the [NLVR2 official repo](https://github.com/lil-lab/nlvr/tree/master/nlvr2) to get the images.

2. Download the pre-trained Faster R-CNN model. Instead of using the default pre-trained model (trained with 10 to 100 boxes), we use the ['alternative pretrained model'](https://github.com/peteanderson80/bottom-up-attention#demo) which was trained with 36 boxes. 
    ```bash
    wget 'https://www.dropbox.com/s/bacig173qnxddvz/resnet101_faster_rcnn_final_iter_320000.caffemodel?dl=1' -O data/nlvr2_imgfeat/resnet101_faster_rcnn_final_iter_320000.caffemodel
    ```

3. Run docker container with command:
    ```bash
    docker run --gpus all -v /path/to/nlvr2/images:/workspace/images:ro -v /path/to/lxrt_public/data/nlvr2_imgfeat:/workspace/features --rm -it airsplay/bottom-up-attention bash
    ```
    `-v` mounts the folders on host os to the docker image container.
    > Note0: If it says something about 'privilege', add `sudo` before the command.
    >
    > Note1: If it says something about '--gpus all', it means that the GPU options are not correctly set. Please read [Docker GPU Access](#docker-gpu-access) for the instructions to allow GPU access.
    >
    > Note2: /path/to/nlvr2/images would contain subfolders `train`, `dev`, `test1` and `test2`.
    >
    > Note3: Both paths '/path/to/nlvr2/images/' and '/path/to/lxrt_public' requires absolute paths.


4. Extract the features **inside the docker container**. The extraction script is copied from [butd/tools/generate_tsv.py](https://github.com/peteanderson80/bottom-up-attention/blob/master/tools/generate_tsv.py) and modified by [Jie Lei](http://www.cs.unc.edu/~jielei/) and me.
    ```bash
    cd /workspace/features
    CUDA_VISIBLE_DEVICES=0 python extract_nlvr2_image.py --split train 
    CUDA_VISIBLE_DEVICES=0 python extract_nlvr2_image.py --split valid
    CUDA_VISIBLE_DEVICES=0 python extract_nlvr2_image.py --split test
    ```

5. It would takes around 5 to 6 hours for the training split and 1 to 2 hours for the valid and test splits. Since it is slow, I recommend to run them parallelly if there are multiple GPUs. It could be achieved by changing the `gpu_id` in `CUDA_VISIBLE_DEVICES=$gpu_id`.

The features will be saved in `train.tsv`, `valid.tsv`, and `test.tsv` under the directory `data/nlvr2_imgfeat`, outside the docker container. I have verified the extracted image features are the same to the ones I provided in [NLVR2 fine-tuning](#nlvr2).

#### Yet Another Example: Feature Extraction for MS COCO Images
1. Download the MS COCO train2014, val2014, and test2015 images from [MS COCO official website](http://cocodataset.org/#download).

2. Download the pre-trained Faster R-CNN model. 
    ```bash
    mkdir -p data/mscoco_imgfeat
    wget 'https://www.dropbox.com/s/bacig173qnxddvz/resnet101_faster_rcnn_final_iter_320000.caffemodel?dl=1' -O data/mscoco_imgfeat/resnet101_faster_rcnn_final_iter_320000.caffemodel
    ```

3. Run the docker container with the command:
    ```bash
    docker run --gpus all -v /path/to/mscoco/images:/workspace/images:ro -v $(pwd)/data/mscoco_imgfeat:/workspace/features --rm -it airsplay/bottom-up-attention bash
    ```
    > Note: Option `-v` mounts the folders outside container to the paths inside the container.
    > 
    > Note1: Please use the **absolute path** to the MS COCO images folder `images`. The `images` folder containing the `train2014`, `val2014`, and `test2015` sub-folders. (It's the standard way to save MS COCO images.)

4. Extract the features **inside the docker container**.
    ```bash
    cd /workspace/features
    CUDA_VISIBLE_DEVICES=0 python extract_coco_image.py --split train 
    CUDA_VISIBLE_DEVICES=0 python extract_coco_image.py --split valid
    CUDA_VISIBLE_DEVICES=0 python extract_coco_image.py --split test
    ```
 
5. Exit from the docker container (by executing `exit` command in bash). The extracted features would be saved under folder `data/mscoco_imgfeat`. 


## Reference
If you find this project helps, please cite our paper :)

```bibtex
@inproceedings{tan2019lxmert,
  title={LXMERT: Learning Cross-Modality Encoder Representations from Transformers},
  author={Tan, Hao and Bansal, Mohit},
  booktitle={Proceedings of the 2019 Conference on Empirical Methods in Natural Language Processing},
  year={2019}
}
```

## Acknowledgement
We thank the funding support from ARO-YIP Award #W911NF-18-1-0336, & awards from Google, Facebook, Salesforce, and Adobe.

We thank [Peter Anderson](https://panderson.me/) for providing the faster R-CNN code and pre-trained models under
[Bottom-Up-Attention Github Repo](https://github.com/peteanderson80/bottom-up-attention).  
We thank [Hengyuan Hu](https://www.linkedin.com/in/hengyuan-hu-8963b313b) for his [PyTorch VQA](https://github.com/hengyuan-hu/bottom-up-attention-vqa) implementation, our VQA implementation borrows its pre-processed answers.
We thank [hugginface](https://github.com/huggingface) for releasing the excellent PyTorch code 
[PyTorch Transformers](https://github.com/huggingface/pytorch-transformers).  

We thank [Drew A. Hudson](https://www.linkedin.com/in/drew-a-hudson/) to answer all our questions about GQA specification.
We thank [Alane Suhr](http://alanesuhr.com/) for helping test LXMERT on NLVR2 unreleased test split and provide [a detailed analysis](http://lil.nlp.cornell.edu/nlvr/NLVR2BiasAnalysis.html).

We thank all the authors and annotators of vision-and-language datasets 
(i.e., 
[MS COCO](http://cocodataset.org/#home), 
[Visual Genome](https://visualgenome.org/),
[VQA](https://visualqa.org/),
[GQA](https://cs.stanford.edu/people/dorarad/gqa/),
[NLVR2](http://lil.nlp.cornell.edu/nlvr/)
), 
which allows us to develop a pre-trained model for vision-and-language tasks.

We thank [Jie Lei](http://www.cs.unc.edu/~jielei/) and [Licheng Yu](http://www.cs.unc.edu/~licheng/) for their helpful discussions. I also want to thank [Shaoqing Ren](https://www.shaoqingren.com/) to teach me vision knowledge when I was in MSRA.  
We also thank you to help look into our code. Please kindly contact us if you find any issue. Comments are always welcome.

LXRThanks.<|MERGE_RESOLUTION|>--- conflicted
+++ resolved
@@ -219,17 +219,11 @@
 
 #### Fine-tuning
 
-<<<<<<< HEAD
-- Download the NLVR2 data from the official [GitHub repo](https://github.com/lil-lab/nlvr).
-```bash
-git submodule update --init
-```
-=======
-1. Download the NLVR2 data from the official [github repo](https://github.com/lil-lab/nlvr).
-    ```bash
-    git clone https://github.com/lil-lab/nlvr.git data/nlvr2/nlvr
-    ```
->>>>>>> 880bbfa4
+1. Download the NLVR2 data from the official [GitHub repo](https://github.com/lil-lab/nlvr).
+    ```bash
+    git submodule update --init
+    ```
+
 
 2. Process the NLVR2 data to json files.
     ```bash
